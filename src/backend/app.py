--- conflicted
+++ resolved
@@ -10,11 +10,7 @@
 
 @app.on_event("startup")
 async def connect_db() -> None:
-<<<<<<< HEAD
-    """Creates a connection when the server starts."""
-=======
     """Connects to the prisma query engine before app starts."""
->>>>>>> fa8d9084
     await db.connect()
 
 
